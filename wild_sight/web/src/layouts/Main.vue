--- conflicted
+++ resolved
@@ -1,27 +1,4 @@
 <template>
-<<<<<<< HEAD
-  <nav class="navbar navbar-expand-lg navbar-light bg-light">
-    <div class="container-fluid">
-      <a class="navbar-brand" href="/">WildSight</a>
-      <button class="navbar-toggler" type="button" data-bs-toggle="collapse" data-bs-target="#navbarSupportedContent" aria-controls="navbarSupportedContent" aria-expanded="false" aria-label="Toggle navigation">
-        <span class="navbar-toggler-icon"></span>
-      </button>
-      <div class="collapse navbar-collapse" id="navbarSupportedContent">
-        <ul class="navbar-nav me-auto mb-2 mb-lg-0">
-          <li class="nav-item">
-            <v-link href="/">Home</v-link>
-          </li>
-          <li class="nav-item">
-            <v-link href="/about">About</v-link>
-          </li>
-          <li class="nav-item">
-            <v-link href="/demo">Demo</v-link>
-          </li>
-        </ul>
-      </div>
-    </div>
-  </nav>
-=======
   <nav class="navbar navbar-expand-lg navbar-dark bg-dark">
   <div class="container-fluid">
     <div class="collapse navbar-collapse" id="navbarNav">
@@ -39,7 +16,6 @@
     </div>
   </div>
 </nav>
->>>>>>> dd2d43a6
   <slot></slot>
 </template>
 
