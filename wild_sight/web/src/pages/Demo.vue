<template> 
    <navbar></navbar>
      <div class="row">
         <h1 class="display-1 mt-5 text-center">Demo</h1>  
       </div>
       <div class="row justify-content-md-center">
          <div class="col-md-6">
          <p class="text-left">
            Currently, our model can find <b>giraffes</b>, <b>zebras</b>, and <b>whale sharks</b> in
            images. We recommend using images that are 512 by 512 pixels or larger in size. If the
            images are too small, it's likely the model will not find your animal.
          </p>
          <p class="text-left">
            To get started, browse the internet or a collection of images for zebras, giraffes or whale
            sharks. You can upload multiple images at once and recieve the results back as a CSV file. The
            last image uploaded will have the results visualized. You may also upload one image at a time to
            see the model's results in the display window. The results come back as
            image name, class, confidence, x0, y0, x1, y1, where (x0, y0) and (x1, y1) are the top-left and
            bottom-right coordinates of the predicted box.  A few example images are given below.
          </p>
          <p class="text-left">
            The results come back as image name, class, confidence, x0, y0, x1, y1, where (x0, y0) and (x1, y1)
            are the top-left and bottom-right coordinates of the predicted bound.
          </p>
          <h2>Known limitations</h2>
          <p class="text-left">
            Our initial model also works much better when the input images contain just a few animals
            of interest. This means performance might be poor for animals that are positioned behind each
            other.
          </p>
          <p class="text-left">
            We've seen poor performance on images where animals are drinking from water sources and reflections in
            the water are present. This is a gap in our training data.
          </p>
        </div>
        <h4 class="text-center loading" v-if="!isModelReady && !initFailMessage">Loading model...</h4>
        <div class="spinner-border text-success" role="status" v-if='!isModelReady && !initFailMessage'></div>
      </div>
      <div class="row">
         <h3 v-if="initFailMessage">Failed to init stream and/or model - {{ initFailMessage }}</h3>
       </div>
       <div class="row mt-5 justify-content-md-center">
         <div class="col-xs-6 col-xs-offset-3">
          <input name="file" v-if="isModelReady" type="file" multiple accept="image/*" @change="uploadImage($event)" id="file-input">
          <canvas ref="canvas" class="mt-5 "></canvas>
         </div>
        <div class="col-5 mt-5 mb-5" v-if="isResultReady">
          <Slider v-model="userConfidence" @update="renderPredictionBoxes()"/>
          <p class="text-center mt-3">
            Model Confidence
          </p>
        </div>
        <div id="#results" v-if="isResultReady" class="mt-5 pb-5">
          <button v-on:click="downloadResults()" class="button btn">Download Results</button>
        </div>
      </div>
      <div class="container">
        <div class="row justify-content-center mb-5">
          <div class="col-md-6">
            <h2>Example Images</h2>
            <img v-for="image in exampleImages" v-bind:key="image" :src="image.url" class="img-fluid pb-4">
          </div>
        </div>
      </div>       
</template>

<script>
import Slider from '@vueform/slider'
import * as tf from '@tensorflow/tfjs'
import { RetinaNetDecoder } from '../../utils/retinanet_decoder'
import CLASS_NAMES from "../../utils/class_names"
import Navbar from '../layouts/NavBar'
const MODEL_URLS = {
  'local': 'http://localhost:8081/public/2021-04-07T13.19.08/model.json',
  'remote': 'https://cdn.jsdelivr.net/gh/alexwitt23/wildsight-models@main/2021-04-07T13.19.08/model.json'
}
let model


export default {
  name: 'app',
  el: '#results',
  components: {
<<<<<<< HEAD
    MainLayout,
    Slider,
=======
    'navbar': Navbar
>>>>>>> 589891cb
  },
  data () {
    return {
      userConfidence: 0.50,
      // store the promises of initialization
      image: null,
      // control the UI visibilities
      isModelReady: false,
      isResultReady: false,
      initFailMessage: '',
      // tfjs model related
      model: null,
      resultWidth: 0,
      resultHeight: 0,
      maxCanvasHeight: 800,
      maxCanvasWidth: 1200,
      filenames: [],
      time: 0,
      exampleImages: [
        {"url": "https://user-images.githubusercontent.com/31543169/114466579-4b9b0f00-9bae-11eb-9c05-c1dd5a874e34.jpg"},
        {"url": "https://user-images.githubusercontent.com/31543169/114466605-53f34a00-9bae-11eb-8683-12ce029339f5.jpg"},
        {"url": "https://user-images.githubusercontent.com/31543169/114466639-5d7cb200-9bae-11eb-8ec8-851c74c6d556.jpg"},
      ]
    }
  },
  methods: {
    uploadImage(event) {

      // initialize variables for csv
      this.csvInit()

      // iterate through input files
      this.filenames = [];
      for (let fl of event.target.files) {

        this.filenames.push( fl.name );
       
        let reader = new FileReader();
        reader.onload = e => {
          let img = document.createElement('img');
          
          img.src = e.target.result;
          img.onload = () => {
            let aspectRatio = img.width / img.height
            if (img.width > this.maxCanvasWidth && aspectRatio >= 1) {
              this.imgWidth = this.maxCanvasWidth
              this.imgHeight = this.imgWidth / aspectRatio
            }
            else if (img.height > this.maxCanvasHeight) {
              this.imgHeight = this.maxCanvasHeight
              this.imgWidth = this.imgHeight / aspectRatio
            }
            else{
              this.imgWidth = img.width
              this.imgHeight = img.height
            }
            
            this.predict(img)
          };
        }
        reader.readAsDataURL(fl);
      }
      
    },

    async initializeBackend() {
      tf.ready().then(() => {console.log(tf.getBackend())})
    },

    async loadCustomModel () {
      let modelFilepath = process.env.NODE_ENV === 'production' ? MODEL_URLS["remote"] : MODEL_URLS["local"];
      model = await tf.loadGraphModel(modelFilepath)
      this.isModelReady = true
      const zeros = tf.zeros([1, 3, 512, 512])
      const predictions = await model.executeAsync(zeros)
      const regressions = predictions.slice([0, 0], [-1, 4])
      const class_logits = predictions.slice([0, 4], [-1, -1])

      await this.decoder.get_boxes(class_logits, regressions)
      console.log("Loaded model.")
    },

    async predict(imgElement){
      this.imgElement = imgElement
      const img = tf.browser.fromPixels(imgElement).resizeBilinear([512, 512]).toFloat().expandDims(0).transpose([0, 3, 1, 2])
      const mean = tf.tensor([0.485, 0.456, 0.406]).expandDims(0).expandDims(-1).expandDims(-1).mul(255.0)
      const std = tf.tensor([0.229, 0.224, 0.225]).expandDims(0).expandDims(-1).expandDims(-1).mul(255.0)
      
      const normalized = img.sub(mean).div(std)

      //timing variable
      var start = new Date();
      var predictions = await model.executeAsync(normalized)
      //timing variable
      var end   = new Date();
      var difference = new Date();
      difference.setTime(end.getTime() - start.getTime());
      this.time += difference.getMilliseconds(); 

      const regressions = predictions.slice([0, 0], [-1, 4])
      const class_logits = predictions.slice([0, 4], [-1, -1])
      const [classes, bboxes, confidences] = await this.decoder.get_boxes(class_logits, regressions)
      this.classes = classes
      this.bboxes = bboxes
      this.confidences = confidences
      this.renderPredictionBoxes()
      img.dispose()
      this.isResultReady = true
    return [confidences, bboxes]
    },

    async renderPredictionBoxes () {
      let cvn = this.$refs.canvas;
      cvn.width = this.imgWidth;
      cvn.height = this.imgHeight;
      let ctx = cvn.getContext("2d");  
      ctx.drawImage(this.imgElement, 0, 0, this.imgWidth, this.imgHeight);
      
      for (var i = 0; i < this.bboxes.shape[0]; i++){

        let con = this.confidences.slice([i], [1]).toFloat().dataSync()
        let arr = this.bboxes.slice([i, 0], [1, -1]).toInt().dataSync()

        const minX = arr[0] / 512 * this.imgWidth
        const minY = arr[1] / 512 * this.imgHeight
        const maxX = arr[2] / 512 * this.imgWidth
        const maxY = arr[3] / 512 * this.imgHeight

        if (con > this.userConfidence / 100) {
          ctx.beginPath()
          ctx.rect(minX, minY, maxX - minX, maxY - minY)
          ctx.lineWidth = 3
          ctx.strokeStyle = 'red'
          ctx.fillStyle = 'red'
          ctx.stroke()
          ctx.shadowColor = 'white'
          ctx.shadowBlur = 10
          ctx.font = '14px Arial bold'
        }
      }
    },
    // function to set up initial headings for csv file
    csvInit(){
      // initilize header string
      this.header = ["image", "class", "confidence", "x0", "y0", "x1", "y1"].join(',');
      this.csv    = ''        // initialize csv string
      this.inm    = 0         // image number

    },
    // function to output csv, called by predict ()
    csvExport() {
      // add confidence and bounding box data for each box
      for (var i = 0; i < this.bboxes.shape[0]; i++){
    
        let arr = this.bboxes.slice([i, 0], [1, -1]).toFloat().dataSync();
        let con = this.confidences.slice([i], [1]).toFloat().dataSync()[0]
        let cls = this.classes.slice([i], [1]).toFloat().dataSync()[0];

        if (con > this.userConfidence / 100) {
          var row = [
            this.filenames[this.inm],
            String(CLASS_NAMES[cls]),
            con,
            arr[0] / 512 * this.imgWidth,
            arr[1] / 512 * this.imgHeight,
            arr[2] / 512 * this.imgWidth,
            arr[3] / 512 * this.imgHeight
          ];
          this.csv += row.join(',');
          this.csv += "\n"
        }
      }
      this.inm++

    },
    downloadResults () {
      this.csvInit()
      this.csvExport()
      // print average processing time to console   
      console.log('Average processing time: ' + String(this.time/this.inm) + ' milliseconds' )
      
      var out = this.header + "\n" + this.csv

      const anchor = document.createElement('a');
      anchor.href = 'data:text/csv;charset=utf0-8,' + encodeURIComponent(out);
      anchor.target = '_blank';
      anchor.download = 'wildlife_results.csv';   // we should make the naming more sophisticated 
      anchor.click();
    },
  },
  mounted () {
    this.initializeBackend()
    this.decoder = new RetinaNetDecoder(CLASS_NAMES.length)
    this.loadCustomModel()
  }
}
</script>

<style src="@vueform/slider/themes/default.css"></style>

<style lang="scss">
.resultFrame {
  display: grid;
  video {
    grid-area: 1 / 1 / 2 / 2;
  }
  canvas {
    grid-area: 1 / 1 / 2 / 2;
  }
}
.canvas-overlay {
  pointer-events: none;
  width: 50%;
  height: 50%
}

.canvas-wrapper {
  position: relative;
}

</style><|MERGE_RESOLUTION|>--- conflicted
+++ resolved
@@ -81,12 +81,8 @@
   name: 'app',
   el: '#results',
   components: {
-<<<<<<< HEAD
-    MainLayout,
     Slider,
-=======
     'navbar': Navbar
->>>>>>> 589891cb
   },
   data () {
     return {
