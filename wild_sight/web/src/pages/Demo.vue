<template>
  <main-layout></main-layout>
  <div class="container">
    <h1>Demo</h1>
    <p>
      The demo is a chance to show our models' capabilities. Below you can select which
      animals you'd like to have the model find. Grad a picture(s) you'd like to run the
      model on and checkout the results. The exact results can be downloaded in a CSV file.
    </p>
    <h3 v-if="!isModelReady && !initFailMessage">loading model ...</h3>
    <h3 v-if="initFailMessage">Failed to init stream and/or model - {{ initFailMessage }}</h3>
<<<<<<< HEAD

    <canvas ref="canvas"></canvas>
    <div class="uploadBox">
      <input v-if="isModelReady" type="file" accept="image/*" @change="uploadImage($event)" id="file-input">
    </div>
    <div class="download" id="#results" v-if="isResultReady">
=======
    <input v-if="isModelReady" type="file" multiple accept="image/*" @change="uploadImage($event)" id="file-input">
    <canvas ref="canvas"></canvas>
    <div id="#results" v-if="isResultReady">
>>>>>>> 2822013f
      <button v-on:click="downloadResults()">Download Results</button>
    </div>
  </div>
</template>

<script>

import * as tf from '@tensorflow/tfjs'
import { RetinaNetDecoder } from '../../utils/retinanet_decoder'
import MainLayout from '../layouts/Main.vue'
import CLASS_NAMES from "../../utils/class_names"
const MODEL_URLS = {
  'remote': 'https://storage.googleapis.com/wild-sight/2021-04-02T01.03.47/model.json',
  'local': 'http://localhost:8081/public/2021-04-02T01.03.47/model.json'
}
let model


export default {
  name: 'app',
  el: '#results',
  components: {
    MainLayout
  },
  data () {
    return {
      // store the promises of initialization
      image: null,
      // control the UI visibilities
      isModelReady: false,
      isResultReady: false,
      initFailMessage: '',
      // tfjs model related
      model: null,
      resultWidth: 0,
      resultHeight: 0,
      maxCanvasHeight: 800,
      maxCanvasWidth: 1200
    }
  },
  methods: {
    uploadImage(event) {

      // initialize variables for csv
      this.csvInit()

      // iterate through input files
      for (let fl of event.target.files) {

        let reader = new FileReader();
        reader.onload = e => {
          let img = document.createElement('img');
          img.src = e.target.result;
          img.onload = () => {
            let aspectRatio = img.width / img.height
            if (img.width > this.maxCanvasWidth && aspectRatio >= 1) {
              this.imgWidth = this.maxCanvasWidth
              this.imgHeight = this.imgWidth / aspectRatio
            }
            else if (img.height > this.maxCanvasHeight) {
              this.imgHeight = this.maxCanvasHeight
              this.imgWidth = this.imgHeight / aspectRatio
            }
            else{
              this.imgWidth = img.width
              this.imgHeight = img.height
            }
            console.log(this.imgWidth, this.imgHeight, aspectRatio)
            this.predict(img)
          };
        }
        reader.readAsDataURL(fl);
      }
    },

    async initializeBackend() {
      tf.ready().then(() => {console.log(tf.getBackend())})
    },

    async loadCustomModel () {
      console.log(process.env.NODE_ENV)
      let modelFilepath = process.env.NODE_ENV === 'production' ? MODEL_URLS["remote"] : MODEL_URLS["local"];
      model = await tf.loadGraphModel(modelFilepath)
      this.isModelReady = true
      const zeros = tf.zeros([1, 3, 512, 512])
      const predictions = await model.executeAsync(zeros)
      const regressions = predictions.slice([0, 0], [-1, 4])
      const class_logits = predictions.slice([0, 4], [-1, -1])

      await this.decoder.get_boxes(class_logits, regressions)
      console.log("Loaded model.")
    },

    async predict(imgElement){
      const img = tf.browser.fromPixels(imgElement).resizeBilinear([512, 512]).toFloat().expandDims(0).transpose([0, 3, 1, 2])
      
      const mean = tf.tensor([0.485, 0.456, 0.406]).expandDims(0).expandDims(-1).expandDims(-1).mul(255.0)
      const std = tf.tensor([0.229, 0.224, 0.225]).expandDims(0).expandDims(-1).expandDims(-1).mul(255.0)
      
      const normalized = img.sub(mean).div(std)
      var predictions = await model.executeAsync(normalized)
      const regressions = predictions.slice([0, 0], [-1, 4])
      const class_logits = predictions.slice([0, 4], [-1, -1])
      const [classes, bboxes, confidences] = await this.decoder.get_boxes(class_logits, regressions)
      this.renderPredictionBoxes(imgElement, bboxes)
      this.csvExport(classes, confidences, bboxes)
      img.dispose()
      this.isResultReady = true
    return [confidences, bboxes]
    },

    renderPredictionBoxes (imgElement, bboxes) {
      let cvn = this.$refs.canvas;
      console.log(window.innerWidth);
      cvn.width = this.imgWidth;
      cvn.height = this.imgHeight;
      let ctx = cvn.getContext("2d");  
      ctx.drawImage(imgElement, 0 ,0, this.imgWidth, this.imgHeight);

      for (var i = 0; i < bboxes.shape[0]; i++){
        let arr = bboxes.slice([i, 0], [1, -1]).toInt().dataSync()
        
        const minX = arr[0] / 512 * this.imgWidth
        const minY = arr[1] / 512 * this.imgHeight
        const maxX = arr[2] / 512 * this.imgWidth
        const maxY = arr[3] / 512 * this.imgHeight
        const score = 100
        if (score > 75) {
          ctx.beginPath()
          ctx.rect(minX, minY, maxX - minX, maxY - minY)
          ctx.lineWidth = 3
          ctx.strokeStyle = 'red'
          ctx.fillStyle = 'red'
          ctx.stroke()
          ctx.shadowColor = 'white'
          ctx.shadowBlur = 10
          ctx.font = '14px Arial bold'
        }
      }
    },
    // function to set up initial headings for csv file
    csvInit(){

      this.header = 'Image'   // initilize header string
      this.csv    = ''        // initialize csv string
      this.cls    = ''        // class designation
      this.inm    = 0         // image number
      this.mbx    = 0         // number of boxes currently listed in the header string

    },
    // function to output csv, called by predict ()
    csvExport(classes, confidences, bboxes) {
      
      //add any box specific headings not already added
      for (var i = this.mbx; i < bboxes.shape[0]; i++){

        this.header += ','
        var corners  = ["class", "confidence", "x0", "y0", "x1", "y1"]
        this.header += corners.join(',');

      }
      if (this.mbx < bboxes.shape[0]) {this.mbx = bboxes.shape[0];} 

      //Input image identifier
      this.csv += this.inm

      //add confidence and bounding box data for each box
      for (i = 0; i < bboxes.shape[0]; i++){

        this.csv += ','      
        let arr = bboxes.slice([i, 0], [1, -1]).toFloat().dataSync();
        let con = confidences.slice([0]).toFloat().dataSync()
        let cls = classes.slice([0]).toFloat().dataSync();
        
        var row = [String(CLASS_NAMES[cls[i]]), con[i], arr[1], arr[0], arr[3], arr[2] ];
        this.csv += row.join(',');

      }

      this.csv += "\n"
      this.inm++

    },
    downloadResults () {
      var out = this.header + "\n" + this.csv

      const anchor = document.createElement('a');
      anchor.href = 'data:text/csv;charset=utf0-8,' + encodeURIComponent(out);
      anchor.target = '_blank';
      anchor.download = 'wildlife_results.csv';   // we should make the naming more sophisticated 
      anchor.click();
    },
  },
  mounted () {
    this.initializeBackend()
    this.decoder = new RetinaNetDecoder(CLASS_NAMES.length)
    this.loadCustomModel()
  }
}
</script>

<style lang="scss">
body {
  margin: 0;
}
.container {
  .h1 {
    color: black;
  }
  text-align: center;
  align-content: center;
  .uploadBox {
    align-content: center;
  }
}
.resultFrame {
  display: grid;
  video {
    grid-area: 1 / 1 / 2 / 2;
  }
  canvas {
    grid-area: 1 / 1 / 2 / 2;
  }
}
.canvas-overlay {
  position: absolute;
  top: 0;
  left: 0;
  right: 0;
  bottom: 0;
  pointer-events: none;
  width: 100%;
  height: 100%
}

.canvas-wrapper {
  position: relative;
}

.download {
  padding-top: 50px;
}

</style><|MERGE_RESOLUTION|>--- conflicted
+++ resolved
@@ -9,18 +9,9 @@
     </p>
     <h3 v-if="!isModelReady && !initFailMessage">loading model ...</h3>
     <h3 v-if="initFailMessage">Failed to init stream and/or model - {{ initFailMessage }}</h3>
-<<<<<<< HEAD
-
-    <canvas ref="canvas"></canvas>
-    <div class="uploadBox">
-      <input v-if="isModelReady" type="file" accept="image/*" @change="uploadImage($event)" id="file-input">
-    </div>
-    <div class="download" id="#results" v-if="isResultReady">
-=======
     <input v-if="isModelReady" type="file" multiple accept="image/*" @change="uploadImage($event)" id="file-input">
     <canvas ref="canvas"></canvas>
     <div id="#results" v-if="isResultReady">
->>>>>>> 2822013f
       <button v-on:click="downloadResults()">Download Results</button>
     </div>
   </div>
