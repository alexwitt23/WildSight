--- conflicted
+++ resolved
@@ -1,22 +1,11 @@
 <template>
   <main-layout>
   </main-layout>
-<<<<<<< HEAD
-  <h2>About Us</h2>
-  <p>
-    This project was created as part of a senior design class at UT Austin.
-    The goal is to empower biological conservationists with the power to accelerate
-    their studies with AI. Our application delivers a deep neural network capable of
-    detecting various classes of animals.
-  </p>
-  
-=======
     <div class="cover2">
         <div class="container">
             <h1 class="display-1 mt-5 text-center">About</h1>
         </div>
     </div>
->>>>>>> dd2d43a6
 </template>
 
 <script>
